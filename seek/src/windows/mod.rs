--- conflicted
+++ resolved
@@ -125,25 +125,6 @@
         Ok(public_buffer)
     }
 }
-<<<<<<< HEAD
-=======
-#[test] fn test_read() {
-    pcore::release_pool::autoreleasepool(|pool| {
-        use std::path::PathBuf;
-        //for whatever reason, this is a "relative" path, but it includes the current directory??
-        let path = Path::new(file!());
-        let components_iter = path.components();
-        let path = components_iter.skip(1).fold(PathBuf::new(), |mut a,b| {a.push(b); a});
-
-        let r = Read::all(&path, pool);
-        let buffer = kiruna::test::test_await(r, std::time::Duration::from_secs(1)).unwrap();
-        let slice = buffer.as_slice();
-        //uh...
-        let slice2 = "The call is coming from INSIDE the building.".as_bytes();
-        assert!(slice.windows(slice2.len()).any(|w| w==slice2))
-    })
-
-}
 #[test] fn test_fix_path() {
     //check a variety of path bugs
     use std::str::FromStr;
@@ -157,5 +138,4 @@
 
     let weird_prefix = fix_path(&PathBuf::from_str("\\\\?\\C:\\").unwrap()).into_string().unwrap();
     assert_eq!(&weird_prefix, "C:\\");
-}
->>>>>>> e7a38635
+}